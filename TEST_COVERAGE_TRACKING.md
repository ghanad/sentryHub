--- conflicted
+++ resolved
@@ -143,29 +143,6 @@
 
 ### `integrations` App
 
-<<<<<<< HEAD
-| Component         | File / Functionality                      | Status | Notes                                                        |
-| :---------------- | :---------------------------------------- | :----: | :----------------------------------------------------------- |
-| **Models**        | `JiraIntegrationRule` (`models.py`)       |   ⚪️   | Creation, relations, `__str__`, ordering                   |
-| **Forms**         | `JiraIntegrationRuleForm` (`forms.py`)    |   ⚪️   | Validation, saving, queryset for matchers                  |
-| **Services**      | `JiraService` (`jira_service.py`)         |   ⚪️   | `__init__`, `check_connection`, `create_issue`, `add_comment`, `get_issue_status_category`, `add_watcher` |
-|                   | `JiraRuleMatcherService` (`jira_matcher.py`) | ⚪️ | `find_matching_rule`, `_does_rule_match`, `_does_criteria_match` |
-|                   | `SlackService` (`services/slack_service.py`) |   🟢   | Unit test for `_normalize_channel` in [integrations/tests/test_slack_service.py](integrations/tests/test_slack_service.py) |
-|                   | `SlackRuleMatcherService` (`services/slack_matcher.py`) | 🟡 | Matching tests exist; add `resolve_channel` hierarchy tests next |
-| **Views**         | `JiraRuleListView` (`views.py`)           |   ⚪️   | GET, filters, context, pagination                            |
-|                   | `JiraRuleCreateView` (`views.py`)         |   ⚪️   | GET, POST (valid/invalid), permissions                       |
-|                   | `JiraRuleUpdateView` (`views.py`)         |   ⚪️   | GET, POST (valid/invalid), permissions                       |
-|                   | `JiraRuleDeleteView` (`views.py`)         |   ⚪️   | GET, POST, permissions, check for referenced alerts        |
-|                   | `jira_admin_view` (`views.py`)            |   ⚪️   | Connection testing, test issue creation                      |
-|                   | `jira_rule_guide_view` (`views.py`)       |   ⚪️   | Display markdown guide content                             |
-|                   | `slack_admin_view` (`views.py`)           |   🟢   | Login required, GET 200, and POST send_simple covered by tests |
-|                   | `SlackRuleListView/Create/Update/Delete` (`views.py`) | ⚪️ | CRUD views not yet covered                                  |
-| **Handlers**      | `handle_alert_processed` (`handlers.py`)  |   ⚪️   | Receiver logic, conditions (status, silence), task call     |
-| **Tasks**         | `process_jira_for_alert_group` (`tasks.py`)|   ⚪️   | Task logic, error handling, retry logic, API calls         |
-                  | `JiraTaskBase` (`tasks.py`)               |   ⚪️   | Base class for Jira tasks with retry logic                   |
-                  | `render_template_safe` (`tasks.py`)       |   ⚪️   | Helper function for safe template rendering                  |
-| **Admin**         | `JiraIntegrationRuleAdmin` (`admin.py`)   |   ⚪️   | Custom methods (`matcher_count`), fieldsets                |
-=======
 | Component         | File / Functionality                      | Status | Notes |
 | :---------------- | :---------------------------------------- | :----: | :---- |
 | **Models**        | `JiraIntegrationRule` (`models.py`)       |   🟢   | Creation, validation, `__str__`, `get_assignee`, ordering |
@@ -196,7 +173,6 @@
 |                   | `process_slack_for_alert_group` (`tasks.py`)|  🟢 | Slack task logic, channel resolution |
 | **Admin**         | `JiraIntegrationRuleAdmin` (`admin.py`)   |   🟢   | Custom methods (`matcher_count`), fieldsets |
 |                   | `SlackIntegrationRuleAdmin` (`admin.py`)  |   ⚪️   | Basic registration checks |
->>>>>>> 938364d5
 
 ---
 
